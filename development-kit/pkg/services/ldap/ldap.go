// Copyright 2020 ZUP IT SERVICOS EM TECNOLOGIA E INOVACAO SA
//
// Licensed under the Apache License, Version 2.0 (the "License");
// you may not use this file except in compliance with the License.
// You may obtain a copy of the License at
//
//     http://www.apache.org/licenses/LICENSE-2.0
//
// Unless required by applicable law or agreed to in writing, software
// distributed under the License is distributed on an "AS IS" BASIS,
// WITHOUT WARRANTIES OR CONDITIONS OF ANY KIND, either express or implied.
// See the License for the specific language governing permissions and
// limitations under the License.

package ldap

import (
	"crypto/tls"
	"fmt"
<<<<<<< HEAD
	"strings"
=======
>>>>>>> c6b42292
	"time"

	errorsEnums "github.com/ZupIT/horusec/development-kit/pkg/enums/errors"
	"github.com/ZupIT/horusec/development-kit/pkg/utils/env"
<<<<<<< HEAD
=======
	"github.com/ZupIT/horusec/development-kit/pkg/utils/logger"
>>>>>>> c6b42292
	"github.com/go-ldap/ldap/v3"
)

type ILDAPService interface {
	Connect() error
	Close()
	Authenticate(username, password string) (bool, map[string]string, error)
	GetGroupsOfUser(username, userDN string) ([]string, error)
}

type ILdapClient interface {
	Start()
	Close()
	SetTimeout(timeout time.Duration)
	StartTLS(config *tls.Config) error
	Search(searchRequest *ldap.SearchRequest) (*ldap.SearchResult, error)
	Bind(username, password string) error
}

type Service struct {
<<<<<<< HEAD
	Host               string
	Port               int
	Base               string
	BindDN             string
	BindPassword       string
	ServerName         string
	InsecureSkipVerify bool
	UseSSL             bool
	SkipTLS            bool
	ClientCertificates []tls.Certificate
	Conn               ILdapClient
	UserFilter         string
=======
	Attributes           []string
	Base                 string
	BindDN               string
	BindPassword         string
	GroupFilter          string
	GroupFilterAttribute string
	Host                 string
	ServerName           string
	UserFilter           string
	Conn                 ILdapClient
	Port                 int
	InsecureSkipVerify   bool
	UseSSL               bool
	SkipTLS              bool
	ClientCertificates   []tls.Certificate
>>>>>>> c6b42292
}

func NewLDAPClient() ILDAPService {
	return &Service{
<<<<<<< HEAD
		Host:               env.GetEnvOrDefault("HORUSEC_LDAP_HOST", ""),
		Port:               env.GetEnvOrDefaultInt("HORUSEC_LDAP_PORT", 389),
		Base:               env.GetEnvOrDefault("HORUSEC_LDAP_BASE", ""),
		BindDN:             env.GetEnvOrDefault("HORUSEC_LDAP_BINDDN", ""),
		BindPassword:       env.GetEnvOrDefault("HORUSEC_LDAP_BINDPASSWORD", ""),
		UseSSL:             env.GetEnvOrDefaultBool("HORUSEC_LDAP_USESSL", false),
		SkipTLS:            env.GetEnvOrDefaultBool("HORUSEC_LDAP_SKIP_TLS", true),
		InsecureSkipVerify: env.GetEnvOrDefaultBool("HORUSEC_LDAP_INSECURE_SKIP_VERIFY", true),
		UserFilter:         env.GetEnvOrDefault("HORUSEC_LDAP_USERFILTER", "(sAMAccountName=%s)"),
=======
		Base:                 env.GetEnvOrDefault("HORUSEC_LDAP_BASE", ""),
		Host:                 env.GetEnvOrDefault("HORUSEC_LDAP_HOST", ""),
		Port:                 env.GetEnvOrDefaultInt("HORUSEC_LDAP_PORT", 389),
		UseSSL:               env.GetEnvOrDefaultBool("HORUSEC_LDAP_USESSL", false),
		SkipTLS:              env.GetEnvOrDefaultBool("HORUSEC_LDAP_SKIP_TLS", true),
		InsecureSkipVerify:   env.GetEnvOrDefaultBool("HORUSEC_LDAP_INSECURE_SKIP_VERIFY", true),
		BindDN:               env.GetEnvOrDefault("HORUSEC_LDAP_BINDDN", ""),
		BindPassword:         env.GetEnvOrDefault("HORUSEC_LDAP_BINDPASSWORD", ""),
		UserFilter:           env.GetEnvOrDefault("HORUSEC_LDAP_USERFILTER", ""),
		GroupFilter:          env.GetEnvOrDefault("HORUSEC_LDAP_GROUPFILTER", ""),
		GroupFilterAttribute: env.GetEnvOrDefault("HORUSEC_LDAP_GROUPFILTER_ATTRIBUTE", ""),
		Attributes:           []string{"uid", "mail", "givenName"},
>>>>>>> c6b42292
	}
}

func (s *Service) Connect() error {
	if s.Conn != nil {
		return nil
	}

	if s.UseSSL {
		return s.dialWithSSL()
	}

	return s.dialWithoutSSL()
}

//nolint gosec
func (s *Service) dialWithoutSSL() error {
	conn, err := ldap.Dial("tcp", s.getLdapURL())
	if err != nil {
		return err
	}

	if !s.SkipTLS {
		err = conn.StartTLS(&tls.Config{InsecureSkipVerify: true})
		if err != nil {
			return err
		}
	}

	return s.setLDAPServiceConnection(conn, err)
}

//nolint gosec
func (s *Service) dialWithSSL() error {
	config := &tls.Config{
		InsecureSkipVerify: s.InsecureSkipVerify,
		ServerName:         s.ServerName,
	}

	if s.ClientCertificates != nil && len(s.ClientCertificates) > 0 {
		config.Certificates = s.ClientCertificates
	}

	return s.setLDAPServiceConnection(ldap.DialTLS("tcp", s.getLdapURL(), config))
}

func (s *Service) getLdapURL() string {
	return fmt.Sprintf("%s:%d", s.Host, s.Port)
}

func (s *Service) setLDAPServiceConnection(conn *ldap.Conn, err error) error {
	if err != nil {
		return err
	}

	s.Conn = conn
	return nil
}

func (s *Service) Close() {
	if s.Conn != nil {
		s.Conn.Close()
		s.Conn = nil
	}
}

<<<<<<< HEAD
func (s *Service) connectAndBind() error {
	if err := s.Connect(); err != nil {
		return err
	}

	return s.bindByEnvVars()
}

func (s *Service) Authenticate(username, password string) (bool, map[string]string, error) {
	if err := s.connectAndBind(); err != nil {
=======
func (s *Service) Authenticate(username, password string) (bool, map[string]string, error) {
	if err := s.ConnectAndBind(); err != nil {
>>>>>>> c6b42292
		return false, nil, err
	}

	return s.searchAndCreateUser(username, password)
}

func (s *Service) searchAndCreateUser(username, password string) (bool, map[string]string, error) {
	searchResult, err := s.searchUserByUsername(username)
	if err != nil {
		return false, nil, err
	}

	if err := s.Conn.Bind(s.getDNBySearchResult(searchResult), password); err != nil {
		return false, nil, err
	}

	return true, s.createUser(searchResult), nil
}

func (s *Service) getDNBySearchResult(searchResult *ldap.SearchResult) string {
	return searchResult.Entries[0].DN
}

func (s *Service) bindByEnvVars() error {
	if s.BindDN != "" && s.BindPassword != "" {
		return s.Conn.Bind(s.BindDN, s.BindPassword)
	}

	return errorsEnums.ErrorEmptyBindDNOrBindPassword
}

func (s *Service) searchUserByUsername(username string) (*ldap.SearchResult, error) {
	searchResult, err := s.Conn.Search(s.newSearchRequestByUserFilter(username))
	if err != nil {
		return nil, err
	}

	return searchResult, s.validateSearchResult(searchResult)
}

func (s *Service) newSearchRequestByUserFilter(username string) *ldap.SearchRequest {
<<<<<<< HEAD
=======
	attributes := append(s.Attributes, "dn", s.GroupFilterAttribute)

>>>>>>> c6b42292
	return ldap.NewSearchRequest(
		s.Base,
		ldap.ScopeWholeSubtree, ldap.NeverDerefAliases, 0, 0, false,
		fmt.Sprintf(s.UserFilter, username),
		[]string{"sAMAccountName", "uid", "mail", "memberOf"},
		nil,
	)
}

func (s *Service) validateSearchResult(searchResult *ldap.SearchResult) error {
	if searchResult == nil || searchResult.Entries == nil || len(searchResult.Entries) < 1 {
		return errorsEnums.ErrorUserDoesNotExist
	}

	if len(searchResult.Entries) > 1 {
		return errorsEnums.ErrorTooManyEntries
	}

	return nil
}

func (s *Service) createUser(searchResult *ldap.SearchResult) map[string]string {
	user := map[string]string{"dn": s.getDNBySearchResult(searchResult)}

	for _, attr := range []string{"sAMAccountName", "uid", "mail"} {
		if value := searchResult.Entries[0].GetAttributeValue(attr); value != "" {
			user[attr] = value
		} else {
			user[attr] = searchResult.Entries[0].GetAttributeValue(strings.ToLower(attr))
		}
	}

	return user
}

<<<<<<< HEAD
func (s *Service) GetGroupsOfUser(username, userDN string) ([]string, error) {
	if err := s.connectAndBind(); err != nil {
		return nil, err
	}

	searchResult, err := s.Conn.Search(s.newSearchRequestByUserFilter(username))
=======
func (s *Service) ConnectAndBind() error {
	if err := s.Connect(); err != nil {
		return err
	}

	return s.bindByEnvVars()
}

func (s *Service) GetGroupsOfUser(username string) ([]string, error) {
	if err := s.ConnectAndBind(); err != nil {
		return nil, err
	}

	filterAttribute, err := s.getGroupSearchFilterAttributes(username)
>>>>>>> c6b42292
	if err != nil {
		return nil, err
	}

<<<<<<< HEAD
	groups := s.getGroupsBySearchResult(searchResult)
	if len(groups) == 0 {
		return s.getGroupsByDN(userDN)
	}

	return groups, nil
}

func (s *Service) getGroupsByDN(userDN string) ([]string, error) {
	searchResult, err := s.Conn.Search(s.newSearchRequestByGroupMember(userDN))
=======
	searchResult, err := s.Conn.Search(s.newSearchRequestByGroupFilter(filterAttribute))
>>>>>>> c6b42292
	if err != nil {
		return nil, err
	}

	return s.getGroupsNames(searchResult), nil
}

<<<<<<< HEAD
func (s *Service) getGroupsBySearchResult(searchResult *ldap.SearchResult) []string {
	if value := searchResult.Entries[0].GetAttributeValues("memberOf"); len(value) > 0 {
		return value
	}
	return searchResult.Entries[0].GetAttributeValues("memberof")
}

func (s *Service) newSearchRequestByGroupMember(userDN string) *ldap.SearchRequest {
	return ldap.NewSearchRequest(
		s.Base,
		ldap.ScopeWholeSubtree, ldap.NeverDerefAliases, 0, 0, false,
		fmt.Sprintf("(member=%s)", userDN),
=======
func (s *Service) getGroupSearchFilterAttributes(username string) (filterAttribute string, err error) {
	if s.GroupFilterAttribute == "" {
		return username, nil
	}

	searchResult, err := s.searchUserByUsername(username)
	if err != nil {
		return "", err
	}

	return s.getGroupFilterAttributeByEntries(searchResult), nil
}

func (s *Service) getGroupFilterAttributeByEntries(searchResult *ldap.SearchResult) (filterAttribute string) {
	for _, entry := range searchResult.Entries {
		filterAttribute = entry.GetAttributeValue(s.GroupFilterAttribute)
	}

	return filterAttribute
}

func (s *Service) newSearchRequestByGroupFilter(filterAttribute string) *ldap.SearchRequest {
	ldapSearchRequest := ldap.NewSearchRequest(
		s.Base,
		ldap.ScopeWholeSubtree, ldap.NeverDerefAliases, 0, 0, false,
		fmt.Sprintf(s.GroupFilter, filterAttribute),
>>>>>>> c6b42292
		[]string{"cn"},
		nil,
	)

	logger.LogInfo("{newSearchRequestByGroupFilter} ldap search request -> ", ldapSearchRequest.Filter)
	return ldapSearchRequest
}

func (s *Service) getGroupsNames(searchResult *ldap.SearchResult) []string {
	var groups []string

	for _, entry := range searchResult.Entries {
		groups = append(groups, entry.GetAttributeValue("cn"))
	}

	return groups
}<|MERGE_RESOLUTION|>--- conflicted
+++ resolved
@@ -17,18 +17,12 @@
 import (
 	"crypto/tls"
 	"fmt"
-<<<<<<< HEAD
 	"strings"
-=======
->>>>>>> c6b42292
 	"time"
 
 	errorsEnums "github.com/ZupIT/horusec/development-kit/pkg/enums/errors"
 	"github.com/ZupIT/horusec/development-kit/pkg/utils/env"
-<<<<<<< HEAD
-=======
 	"github.com/ZupIT/horusec/development-kit/pkg/utils/logger"
->>>>>>> c6b42292
 	"github.com/go-ldap/ldap/v3"
 )
 
@@ -49,7 +43,6 @@
 }
 
 type Service struct {
-<<<<<<< HEAD
 	Host               string
 	Port               int
 	Base               string
@@ -62,28 +55,10 @@
 	ClientCertificates []tls.Certificate
 	Conn               ILdapClient
 	UserFilter         string
-=======
-	Attributes           []string
-	Base                 string
-	BindDN               string
-	BindPassword         string
-	GroupFilter          string
-	GroupFilterAttribute string
-	Host                 string
-	ServerName           string
-	UserFilter           string
-	Conn                 ILdapClient
-	Port                 int
-	InsecureSkipVerify   bool
-	UseSSL               bool
-	SkipTLS              bool
-	ClientCertificates   []tls.Certificate
->>>>>>> c6b42292
 }
 
 func NewLDAPClient() ILDAPService {
 	return &Service{
-<<<<<<< HEAD
 		Host:               env.GetEnvOrDefault("HORUSEC_LDAP_HOST", ""),
 		Port:               env.GetEnvOrDefaultInt("HORUSEC_LDAP_PORT", 389),
 		Base:               env.GetEnvOrDefault("HORUSEC_LDAP_BASE", ""),
@@ -93,20 +68,6 @@
 		SkipTLS:            env.GetEnvOrDefaultBool("HORUSEC_LDAP_SKIP_TLS", true),
 		InsecureSkipVerify: env.GetEnvOrDefaultBool("HORUSEC_LDAP_INSECURE_SKIP_VERIFY", true),
 		UserFilter:         env.GetEnvOrDefault("HORUSEC_LDAP_USERFILTER", "(sAMAccountName=%s)"),
-=======
-		Base:                 env.GetEnvOrDefault("HORUSEC_LDAP_BASE", ""),
-		Host:                 env.GetEnvOrDefault("HORUSEC_LDAP_HOST", ""),
-		Port:                 env.GetEnvOrDefaultInt("HORUSEC_LDAP_PORT", 389),
-		UseSSL:               env.GetEnvOrDefaultBool("HORUSEC_LDAP_USESSL", false),
-		SkipTLS:              env.GetEnvOrDefaultBool("HORUSEC_LDAP_SKIP_TLS", true),
-		InsecureSkipVerify:   env.GetEnvOrDefaultBool("HORUSEC_LDAP_INSECURE_SKIP_VERIFY", true),
-		BindDN:               env.GetEnvOrDefault("HORUSEC_LDAP_BINDDN", ""),
-		BindPassword:         env.GetEnvOrDefault("HORUSEC_LDAP_BINDPASSWORD", ""),
-		UserFilter:           env.GetEnvOrDefault("HORUSEC_LDAP_USERFILTER", ""),
-		GroupFilter:          env.GetEnvOrDefault("HORUSEC_LDAP_GROUPFILTER", ""),
-		GroupFilterAttribute: env.GetEnvOrDefault("HORUSEC_LDAP_GROUPFILTER_ATTRIBUTE", ""),
-		Attributes:           []string{"uid", "mail", "givenName"},
->>>>>>> c6b42292
 	}
 }
 
@@ -173,7 +134,6 @@
 	}
 }
 
-<<<<<<< HEAD
 func (s *Service) connectAndBind() error {
 	if err := s.Connect(); err != nil {
 		return err
@@ -184,10 +144,6 @@
 
 func (s *Service) Authenticate(username, password string) (bool, map[string]string, error) {
 	if err := s.connectAndBind(); err != nil {
-=======
-func (s *Service) Authenticate(username, password string) (bool, map[string]string, error) {
-	if err := s.ConnectAndBind(); err != nil {
->>>>>>> c6b42292
 		return false, nil, err
 	}
 
@@ -229,11 +185,6 @@
 }
 
 func (s *Service) newSearchRequestByUserFilter(username string) *ldap.SearchRequest {
-<<<<<<< HEAD
-=======
-	attributes := append(s.Attributes, "dn", s.GroupFilterAttribute)
-
->>>>>>> c6b42292
 	return ldap.NewSearchRequest(
 		s.Base,
 		ldap.ScopeWholeSubtree, ldap.NeverDerefAliases, 0, 0, false,
@@ -269,34 +220,16 @@
 	return user
 }
 
-<<<<<<< HEAD
 func (s *Service) GetGroupsOfUser(username, userDN string) ([]string, error) {
 	if err := s.connectAndBind(); err != nil {
 		return nil, err
 	}
 
 	searchResult, err := s.Conn.Search(s.newSearchRequestByUserFilter(username))
-=======
-func (s *Service) ConnectAndBind() error {
-	if err := s.Connect(); err != nil {
-		return err
-	}
-
-	return s.bindByEnvVars()
-}
-
-func (s *Service) GetGroupsOfUser(username string) ([]string, error) {
-	if err := s.ConnectAndBind(); err != nil {
-		return nil, err
-	}
-
-	filterAttribute, err := s.getGroupSearchFilterAttributes(username)
->>>>>>> c6b42292
-	if err != nil {
-		return nil, err
-	}
-
-<<<<<<< HEAD
+	if err != nil {
+		return nil, err
+	}
+
 	groups := s.getGroupsBySearchResult(searchResult)
 	if len(groups) == 0 {
 		return s.getGroupsByDN(userDN)
@@ -307,9 +240,6 @@
 
 func (s *Service) getGroupsByDN(userDN string) ([]string, error) {
 	searchResult, err := s.Conn.Search(s.newSearchRequestByGroupMember(userDN))
-=======
-	searchResult, err := s.Conn.Search(s.newSearchRequestByGroupFilter(filterAttribute))
->>>>>>> c6b42292
 	if err != nil {
 		return nil, err
 	}
@@ -317,7 +247,6 @@
 	return s.getGroupsNames(searchResult), nil
 }
 
-<<<<<<< HEAD
 func (s *Service) getGroupsBySearchResult(searchResult *ldap.SearchResult) []string {
 	if value := searchResult.Entries[0].GetAttributeValues("memberOf"); len(value) > 0 {
 		return value
@@ -330,34 +259,6 @@
 		s.Base,
 		ldap.ScopeWholeSubtree, ldap.NeverDerefAliases, 0, 0, false,
 		fmt.Sprintf("(member=%s)", userDN),
-=======
-func (s *Service) getGroupSearchFilterAttributes(username string) (filterAttribute string, err error) {
-	if s.GroupFilterAttribute == "" {
-		return username, nil
-	}
-
-	searchResult, err := s.searchUserByUsername(username)
-	if err != nil {
-		return "", err
-	}
-
-	return s.getGroupFilterAttributeByEntries(searchResult), nil
-}
-
-func (s *Service) getGroupFilterAttributeByEntries(searchResult *ldap.SearchResult) (filterAttribute string) {
-	for _, entry := range searchResult.Entries {
-		filterAttribute = entry.GetAttributeValue(s.GroupFilterAttribute)
-	}
-
-	return filterAttribute
-}
-
-func (s *Service) newSearchRequestByGroupFilter(filterAttribute string) *ldap.SearchRequest {
-	ldapSearchRequest := ldap.NewSearchRequest(
-		s.Base,
-		ldap.ScopeWholeSubtree, ldap.NeverDerefAliases, 0, 0, false,
-		fmt.Sprintf(s.GroupFilter, filterAttribute),
->>>>>>> c6b42292
 		[]string{"cn"},
 		nil,
 	)
